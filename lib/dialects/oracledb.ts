import { Knex } from 'knex';
import { SchemaInspector } from '../types/schema-inspector';
import { Table } from '../types/table';
import { Column } from '../types/column';
import { ForeignKey } from '../types/foreign-key';

type RawTable = {
  TABLE_NAME: string;
};

type RawColumn = {
  TABLE_NAME: string;
  COLUMN_NAME: string;
  DATA_DEFAULT: any | null;
  DATA_TYPE: string;
  DATA_LENGTH: number | null;
  DATA_PRECISION: number | null;
  DATA_SCALE: number | null;
  NULLABLE: 'Y' | 'N';
  COLUMN_COMMENT: string | null;
  REFERENCED_TABLE_NAME: string | null;
  REFERENCED_COLUMN_NAME: string | null;
  CONSTRAINT_TYPE: 'P' | 'U' | 'R' | null;
  VIRTUAL_COLUMN: 'YES' | 'NO';
  IDENTITY_COLUMN: 'YES' | 'NO';
};

export function rawColumnToColumn(rawColumn: RawColumn): Column {
  return {
    name: rawColumn.COLUMN_NAME,
    table: rawColumn.TABLE_NAME,
    data_type: rawColumn.DATA_TYPE,
    default_value: rawColumn.DATA_DEFAULT,
    max_length: rawColumn.DATA_LENGTH,
    numeric_precision: rawColumn.DATA_PRECISION,
    numeric_scale: rawColumn.DATA_SCALE,
    is_generated: rawColumn.VIRTUAL_COLUMN === 'YES',
    is_nullable: rawColumn.NULLABLE === 'Y',
    is_unique: rawColumn.CONSTRAINT_TYPE === 'U',
    is_primary_key: rawColumn.CONSTRAINT_TYPE === 'P',
    has_auto_increment: rawColumn.IDENTITY_COLUMN === 'YES',
    foreign_key_column: rawColumn.REFERENCED_COLUMN_NAME,
    foreign_key_table: rawColumn.REFERENCED_TABLE_NAME,
    comment: rawColumn.COLUMN_COMMENT,
  };
}

export default class oracleDB implements SchemaInspector {
  knex: Knex;

  constructor(knex: Knex) {
    this.knex = knex;
  }

  // Tables
  // ===============================================================================================

  /**
   * List all existing tables in the current schema/database
   */
  async tables() {
    const records = await this.knex
      .select<{ TABLE_NAME: string }[]>('TABLE_NAME')
      .from('USER_TABLES');
    return records.map(({ TABLE_NAME }) => TABLE_NAME);
  }

  /**
   * Get the table info for a given table. If table parameter is undefined, it will return all tables
   * in the current schema/database
   */
  tableInfo(): Promise<Table[]>;
  tableInfo(table: string): Promise<Table>;
  async tableInfo<T>(table?: string) {
    const query = this.knex.select('TABLE_NAME as name').from('USER_TABLES');

    if (table) {
      return await query.andWhere({ TABLE_NAME: table }).first();
    }

<<<<<<< HEAD
    return await query;
=======
    const records: RawTable[] = await query;

    return records.map((rawTable): Table => {
      return {
        name: rawTable.TABLE_NAME,
      };
    }) as T extends string ? Table : Table[];
>>>>>>> 49f1e107
  }

  /**
   * Check if a table exists in the current schema/database
   */
  async hasTable(table: string): Promise<boolean> {
    const result = await this.knex
      .count<{ count: 0 | 1 }>({ count: '*' })
      .from('USER_TABLES')
      .where({ TABLE_NAME: table })
      .first();
    return (result && result.count === 1) || false;
  }

  // Columns
  // ===============================================================================================

  /**
   * Get all the available columns in the current schema/database. Can be filtered to a specific table
   */
  async columns(table?: string) {
    const query = this.knex
      .select<{ table: string; column: string }[]>(
        'TABLE_NAME as table',
        'COLUMN_NAME as column'
      )
      .from('USER_TAB_COLS');

    if (table) {
      query.where({ TABLE_NAME: table });
    }

    return await query;
  }

  /**
   * Get the column info for all columns, columns in a given table, or a specific column.
   */
  columnInfo(): Promise<Column[]>;
  columnInfo(table: string): Promise<Column[]>;
  columnInfo(table: string, column: string): Promise<Column>;
  async columnInfo<T>(table?: string, column?: string) {
    const query = this.knex
      .with(
        'uc',
<<<<<<< HEAD
        this.knex.raw(`
          SELECT DISTINCT
            "uc"."TABLE_NAME",
            "uc"."CONSTRAINT_NAME",
            "uc"."CONSTRAINT_TYPE",
            "uc"."R_CONSTRAINT_NAME",
            "ucc"."COLUMN_NAME"
          FROM  "USER_CONSTRAINTS" "uc"
          INNER JOIN "USER_CONS_COLUMNS" "ucc" ON "uc"."CONSTRAINT_NAME" = "ucc"."CONSTRAINT_NAME"
          WHERE "uc"."CONSTRAINT_TYPE" IN ('P', 'U', 'R')
        `)
=======
        this.knex.raw(
          'SELECT "TABLE_NAME", "CONSTRAINT_NAME", "R_CONSTRAINT_NAME", "CONSTRAINT_TYPE" FROM "USER_CONSTRAINTS"'
        )
      )
      .with(
        'ucc',
        this.knex.raw(
          'SELECT "TABLE_NAME", "COLUMN_NAME", "CONSTRAINT_NAME" FROM "USER_CONS_COLUMNS"'
        )
>>>>>>> 49f1e107
      )
      .select(
        'c.TABLE_NAME',
        'c.COLUMN_NAME',
        'c.DATA_DEFAULT',
        'c.DATA_TYPE',
        'c.DATA_LENGTH',
        'c.DATA_PRECISION',
        'c.DATA_SCALE',
        'c.NULLABLE',
        'c.IDENTITY_COLUMN',
        'c.VIRTUAL_COLUMN',
        'cm.COMMENTS as COLUMN_COMMENT',
        'ct.CONSTRAINT_TYPE',
        'fk.TABLE_NAME as REFERENCED_TABLE_NAME',
        'fk.COLUMN_NAME as REFERENCED_COLUMN_NAME'
      )
      .from('USER_TAB_COLS as c')
      .leftJoin('USER_COL_COMMENTS as cm', {
        'c.TABLE_NAME': 'cm.TABLE_NAME',
        'c.COLUMN_NAME': 'cm.COLUMN_NAME',
      })
<<<<<<< HEAD
      .leftJoin('uc as ct', {
        'c.TABLE_NAME': 'ct.TABLE_NAME',
        'c.COLUMN_NAME': 'ct.COLUMN_NAME',
      })
      .leftJoin('uc as fk', 'ct.R_CONSTRAINT_NAME', 'fk.CONSTRAINT_NAME');
=======
      .leftJoin(
        this.knex.raw(`
        (
          SELECT
            "uc"."CONSTRAINT_TYPE",
            "uc"."TABLE_NAME",
            "cc"."COLUMN_NAME"
          FROM
            "uc"
            INNER JOIN "ucc" "cc" ON "uc"."CONSTRAINT_NAME" = "cc"."CONSTRAINT_NAME"
          WHERE
            "uc"."CONSTRAINT_TYPE" IN ('P', 'U')
        ) "pk" ON "c"."TABLE_NAME" = "pk"."TABLE_NAME" AND "c"."COLUMN_NAME" = "pk"."COLUMN_NAME"
      `)
      )
      .leftJoin(
        this.knex.raw(`
        (
          SELECT
            "uc"."TABLE_NAME",
            "cc"."COLUMN_NAME",
            "rc"."TABLE_NAME" AS "REFERENCED_TABLE_NAME",
            "rc"."COLUMN_NAME" AS "REFERENCED_COLUMN_NAME"
          FROM
            "uc"
            INNER JOIN "ucc" "cc" ON "uc"."CONSTRAINT_NAME" = "cc"."CONSTRAINT_NAME"
            INNER JOIN "ucc" "rc" ON "uc"."R_CONSTRAINT_NAME" = "rc"."CONSTRAINT_NAME"
          WHERE
            "uc"."CONSTRAINT_TYPE" = 'R'
        ) "fk" ON "c"."TABLE_NAME" = "fk"."TABLE_NAME" AND "c"."COLUMN_NAME" = "fk"."COLUMN_NAME"
      `)
      );
>>>>>>> 49f1e107

    if (table) {
      query.where({ 'c.TABLE_NAME': table });
    }

    if (column) {
      const [rawColumn]: [RawColumn] = await query
        .andWhere({
          'c.COLUMN_NAME': column,
        })
        // NOTE: .first() is signifigantly slower on this query
        .andWhereRaw('rownum = 1');

      return rawColumnToColumn(rawColumn);
    }

    const records: RawColumn[] = await query;

    return records.map(rawColumnToColumn);
  }

  /**
   * Check if a table exists in the current schema/database
   */
  async hasColumn(table: string, column: string): Promise<boolean> {
    const { count } = await this.knex
      .count<{ count: 0 | 1 }>({ count: '*' })
      .from('USER_TAB_COLS')
      .where({
        TABLE_NAME: table,
        COLUMN_NAME: column,
      })
      .first();
    return !!count;
  }

  /**
   * Get the primary key column for the given table
   */
  async primary(table: string): Promise<string> {
    const result = await this.knex
      .select('cc.COLUMN_NAME')
      .from('USER_CONSTRAINTS as uc')
      .join('USER_CONS_COLUMNS as cc', {
        'uc.CONSTRAINT_NAME': 'cc.CONSTRAINT_NAME',
        'uc.CONSTRAINT_TYPE': this.knex.raw("'P'"),
      })
      .where('uc.TABLE_NAME', table)
      .first();

    return result?.COLUMN_NAME ?? null;
  }

  // Foreign Keys
  // ===============================================================================================

  async foreignKeys(table?: string) {
    const query = this.knex
      .with(
        'ucc',
        this.knex.raw(
          'SELECT "TABLE_NAME", "COLUMN_NAME", "CONSTRAINT_NAME" FROM "USER_CONS_COLUMNS"'
        )
      )
      .select<ForeignKey[]>(
        'uc.TABLE_NAME as table',
        'cc.COLUMN_NAME as column',
        'rcc.TABLE_NAME as foreign_key_table',
        'rcc.COLUMN_NAME as foreign_key_column',
        'uc.CONSTRAINT_NAME as constraint_name',
        this.knex.raw('NULL as "on_update"'),
        'uc.DELETE_RULE as on_delete'
      )
      .from('USER_CONSTRAINTS as uc')
      .leftJoin('ucc as cc', 'uc.CONSTRAINT_NAME', 'cc.CONSTRAINT_NAME')
      .leftJoin('ucc as rcc', 'uc.R_CONSTRAINT_NAME', 'rcc.CONSTRAINT_NAME')
      .where({ 'uc.CONSTRAINT_TYPE': 'R' });

    if (table) {
      query.andWhere({ 'uc.TABLE_NAME': table });
    }

    return await query;
  }
}<|MERGE_RESOLUTION|>--- conflicted
+++ resolved
@@ -78,17 +78,7 @@
       return await query.andWhere({ TABLE_NAME: table }).first();
     }
 
-<<<<<<< HEAD
     return await query;
-=======
-    const records: RawTable[] = await query;
-
-    return records.map((rawTable): Table => {
-      return {
-        name: rawTable.TABLE_NAME,
-      };
-    }) as T extends string ? Table : Table[];
->>>>>>> 49f1e107
   }
 
   /**
@@ -134,7 +124,6 @@
     const query = this.knex
       .with(
         'uc',
-<<<<<<< HEAD
         this.knex.raw(`
           SELECT DISTINCT
             "uc"."TABLE_NAME",
@@ -146,17 +135,6 @@
           INNER JOIN "USER_CONS_COLUMNS" "ucc" ON "uc"."CONSTRAINT_NAME" = "ucc"."CONSTRAINT_NAME"
           WHERE "uc"."CONSTRAINT_TYPE" IN ('P', 'U', 'R')
         `)
-=======
-        this.knex.raw(
-          'SELECT "TABLE_NAME", "CONSTRAINT_NAME", "R_CONSTRAINT_NAME", "CONSTRAINT_TYPE" FROM "USER_CONSTRAINTS"'
-        )
-      )
-      .with(
-        'ucc',
-        this.knex.raw(
-          'SELECT "TABLE_NAME", "COLUMN_NAME", "CONSTRAINT_NAME" FROM "USER_CONS_COLUMNS"'
-        )
->>>>>>> 49f1e107
       )
       .select(
         'c.TABLE_NAME',
@@ -179,53 +157,18 @@
         'c.TABLE_NAME': 'cm.TABLE_NAME',
         'c.COLUMN_NAME': 'cm.COLUMN_NAME',
       })
-<<<<<<< HEAD
       .leftJoin('uc as ct', {
         'c.TABLE_NAME': 'ct.TABLE_NAME',
         'c.COLUMN_NAME': 'ct.COLUMN_NAME',
       })
       .leftJoin('uc as fk', 'ct.R_CONSTRAINT_NAME', 'fk.CONSTRAINT_NAME');
-=======
-      .leftJoin(
-        this.knex.raw(`
-        (
-          SELECT
-            "uc"."CONSTRAINT_TYPE",
-            "uc"."TABLE_NAME",
-            "cc"."COLUMN_NAME"
-          FROM
-            "uc"
-            INNER JOIN "ucc" "cc" ON "uc"."CONSTRAINT_NAME" = "cc"."CONSTRAINT_NAME"
-          WHERE
-            "uc"."CONSTRAINT_TYPE" IN ('P', 'U')
-        ) "pk" ON "c"."TABLE_NAME" = "pk"."TABLE_NAME" AND "c"."COLUMN_NAME" = "pk"."COLUMN_NAME"
-      `)
-      )
-      .leftJoin(
-        this.knex.raw(`
-        (
-          SELECT
-            "uc"."TABLE_NAME",
-            "cc"."COLUMN_NAME",
-            "rc"."TABLE_NAME" AS "REFERENCED_TABLE_NAME",
-            "rc"."COLUMN_NAME" AS "REFERENCED_COLUMN_NAME"
-          FROM
-            "uc"
-            INNER JOIN "ucc" "cc" ON "uc"."CONSTRAINT_NAME" = "cc"."CONSTRAINT_NAME"
-            INNER JOIN "ucc" "rc" ON "uc"."R_CONSTRAINT_NAME" = "rc"."CONSTRAINT_NAME"
-          WHERE
-            "uc"."CONSTRAINT_TYPE" = 'R'
-        ) "fk" ON "c"."TABLE_NAME" = "fk"."TABLE_NAME" AND "c"."COLUMN_NAME" = "fk"."COLUMN_NAME"
-      `)
-      );
->>>>>>> 49f1e107
 
     if (table) {
       query.where({ 'c.TABLE_NAME': table });
     }
 
     if (column) {
-      const [rawColumn]: [RawColumn] = await query
+      const [rawColumn] = await query
         .andWhere({
           'c.COLUMN_NAME': column,
         })
@@ -244,7 +187,7 @@
    * Check if a table exists in the current schema/database
    */
   async hasColumn(table: string, column: string): Promise<boolean> {
-    const { count } = await this.knex
+    const result = await this.knex
       .count<{ count: 0 | 1 }>({ count: '*' })
       .from('USER_TAB_COLS')
       .where({
@@ -252,7 +195,7 @@
         COLUMN_NAME: column,
       })
       .first();
-    return !!count;
+    return !!result?.count;
   }
 
   /**
